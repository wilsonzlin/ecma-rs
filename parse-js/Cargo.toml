[package]
authors = ["Wilson Lin <code@wilsonl.in>"]
categories = ["development-tools::build-utils", "web-programming"]
description = "JavaScript parsing library"
edition = "2021"
homepage = "https://github.com/wilsonzlin/parse-js"
keywords = ["javascript", "parse", "parser", "js", "ecmascript"]
license = "Apache-2.0"
name = "parse-js"
repository = "https://github.com/wilsonzlin/parse-js"
version = "0.24.1"

[dependencies]
ahash = "0.8.7"
aho-corasick = "1.1"
derive-visitor = "0.4.0"
derive_more = { version = "1.0.0", features = ["from", "try_into"] }
memchr = "2"
once_cell = "1.19.0"
serde = { version = "1", features = ["derive"] }
serde_json = { version = "1" }
rayon = { version = "1.8", optional = true }

[dev-dependencies]
<<<<<<< HEAD
criterion = { version = "0.7.0", features = ["html_reports"] }
=======
rayon = "1.8"
>>>>>>> ef8f7873
similar = "2.1.0"

[features]
conformance-runner = ["rayon"]

[[bin]]
name = "conformance_runner"
path = "tests/conformance_runner.rs"
required-features = ["conformance-runner"]

[[bench]]
name = "baseline_performance"
harness = false<|MERGE_RESOLUTION|>--- conflicted
+++ resolved
@@ -22,11 +22,8 @@
 rayon = { version = "1.8", optional = true }
 
 [dev-dependencies]
-<<<<<<< HEAD
 criterion = { version = "0.7.0", features = ["html_reports"] }
-=======
 rayon = "1.8"
->>>>>>> ef8f7873
 similar = "2.1.0"
 
 [features]
